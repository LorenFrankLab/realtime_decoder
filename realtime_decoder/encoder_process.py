--- conflicted
+++ resolved
@@ -89,15 +89,8 @@
 
         self._init_params()
     def _load_model(self):
-<<<<<<< HEAD
 
         fname = os.path.join(
-=======
-        """Load a previously saved model"""
-
-        files = glob.glob(
-            os.path.join(
->>>>>>> 874af409
                 self._config['files']['saved_model_dir'],
                 f"{self._config['files']['saved_model_prefix']}*trode_{self._trode}.encoder.npz"
             )
@@ -137,7 +130,6 @@
         self.p['num_occupancy_points'] = self._config['display']['encoder']['occupancy']
 
     def add_new_mark(self, mark):
-<<<<<<< HEAD
 
         # this is where the mark_size increases over time 
         if self._mark_idx < self._marks.shape[0]:
@@ -155,11 +147,6 @@
                 )
 
             ''' # NOTE(DS): This make buf_size meaningless
-=======
-        """Add a new mark to the encoding model"""
-
-        if self._mark_idx == self._marks.shape[0]:
->>>>>>> 874af409
             self._marks = np.vstack((
                 self._marks,
                 np.zeros_like(self._marks)
