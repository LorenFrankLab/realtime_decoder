import os
import time
import glob
import numpy as np

from realtime_decoder import (
    base, utils, position, messages, transitions,
    binary_record, taskstate
)

####################################################################################
# Interfaces
####################################################################################

class DecoderMPISendInterface(base.StandardMPISendInterface):
    """Sending interface object for decoder_process"""

    def __init__(self, comm, rank, config):
        super().__init__(comm, rank, config)

    def send_posterior(self, dest, msg):
        """Send a message containing posterior data"""

        self.comm.Send(
            buf=msg.tobytes(),
            dest=dest,
            tag=messages.MPIMessageTag.POSTERIOR
        )

    def send_velocity_position(self, dest, msg):
        """Send a message containing position and
        velocity data"""

        self.comm.Send(
            msg.tobytes(),
            dest=dest,
            tag=messages.MPIMessageTag.VEL_POS
        )

    def send_dropped_spikes(self, dest, msg):
        """Send a message containing data about dropped
        spikes"""

        self.comm.Send(
            msg.tobytes(),
            dest=dest,
            tag=messages.MPIMessageTag.DROPPED_SPIKES
        )

class SpikeRecvInterface(base.MPIRecvInterface):
    """Object for receiving spike data computed from an EncoderProcess"""

    def __init__(self, comm, rank, config):
        super().__init__(comm, rank, config)
        self._msg_dtype = messages.get_dtype(
            "SpikePosJointProb", config=config
        )
        self._msg_buffer = bytearray(self._msg_dtype.itemsize)
        self._req = self.comm.Irecv(
            buf=self._msg_buffer,
            tag=messages.MPIMessageTag.SPIKE_DECODE_DATA
        )

    def receive(self):
        """Test whether a message is ready, and if so, return it"""

        rdy = self._req.Test()
        if rdy:
            # perform a copy because while we are receiving the next message,
            # the message buffer might be mutated. this would also change the
            # numpy array data
            msg = np.frombuffer(
                self._msg_buffer,
                dtype=self._msg_dtype).copy()
            self._req = self.comm.Irecv(
                buf=self._msg_buffer,
                tag=messages.MPIMessageTag.SPIKE_DECODE_DATA
            )

            return msg

        return None

class LFPTimeInterface(base.MPIRecvInterface):
    """Object for receiving LFP timestamps"""

    def __init__(self, comm, rank, config):
        super().__init__(comm, rank, config)
        self._req = self.comm.irecv(
            source=self.config['rank']['ripples'][0],
            tag=messages.MPIMessageTag.LFP_TIMESTAMP
        )

    def receive(self):
        """Test whether a message is ready, and if so, return it"""

        rdy, msg = self._req.test()
        if rdy:
            self._req = self.comm.irecv(
                source=self.config['rank']['ripples'][0],
                tag=messages.MPIMessageTag.LFP_TIMESTAMP
            )
            return msg

        return None


####################################################################################
# Data handlers/managers
####################################################################################

class ClusterlessDecoder(base.Decoder):
    """Object that does the actual clusterless decoding computation"""

    def __init__(self, rank, config, pos_bin_struct):
        super().__init__()
        self._rank = rank
        self._config = config
        self._pos_bin_struct = pos_bin_struct

        self._position = 0

        num_bins = self._config['encoder']['position']['num_bins']
        algorithm = self._config['algorithm']
        num_states = len(self._config[algorithm]['state_labels'])
        self._posterior = utils.normalize_to_probability(
            np.ones((num_states, num_bins))
        )
        self._prev_posterior = self._posterior.copy()
        self._likelihood = utils.normalize_to_probability(
            np.ones(num_bins)
        )

        # be aware that this starts from zero. in order to be correct,
        # we must have self._config['encoder']['position']['lower'] be 0
        self._pos_bins = np.arange(num_bins)
        self._arm_coords = np.array(self._config['encoder']['position']['arm_coords'])
        self._init_transitions()

        if config['preloaded_model']:
            self._load_model()
        else:
            # for initialization, assume non-zero uniform occupancy
            self._occupancy = np.ones(num_bins)
            self._occupancy_ct = 0

        self._firing_rate = {
            elec_grp_id: np.ones(num_bins)
            for elec_grp_id in self._config['decoder_assignment'][self._rank]
        }

        self._dt = (
            self._config['decoder']['time_bin']['samples'] /
            self._config['sampling_rate']['spikes']
        )

        self._init_params()

    def _load_model(self):
<<<<<<< HEAD
        fname = os.path.join(
=======
        """Load previous clusterless decoding model"""

        files = glob.glob(
            os.path.join(
>>>>>>> 874af409
                self._config['files']['saved_model_dir'],
                f"{self._config['files']['saved_model_prefix']}*decoder_rank_{self._rank}.occupancy.npz"
            )
        print(f"decoder model fname: {fname}")
        
        files = glob.glob(fname)

        if files == []:
            raise ValueError(
                f"Could not load decoder occupancy successfully!")

        elif len(files) != 1:
            raise ValueError(
                f"Found multiple occupancy files {files} in directory "
                f"{self._config['files']['saved_model_dir']}. "
                "Make sure there is only one."
            )
        else:
            with np.load(files[0]) as f:
                self._occupancy = f['occupancy']
                self._occupancy_ct = f['occupancy_ct'][0]
            self.class_log.info(f"Loaded occupancy from {files[0]}")

    def _init_transitions(self):
        """Initialize transition models"""

        algorithm = self._config['algorithm']

        if algorithm == 'clusterless_decoder':
            self._transmat = transitions.sungod_transition_matrix(
                self._pos_bins, self._arm_coords,
                self._config['clusterless_decoder']['transmat_bias']
            )
        elif algorithm == 'clusterless_classifier':

            num_bins = self._config['encoder']['position']['num_bins']
            num_states = len(self._config[algorithm]['state_labels'])

            dtt = self._config[algorithm]['discrete_transition']['type'][0]
            diag = self._config[algorithm]['discrete_transition']['diagonal']
            self._discrete_state_transition = transitions.DISCRETE_TRANSITIONS[dtt](
                num_states, diag
            )

            ctt = self._config[algorithm]['continuous_transition']['type']
            cm_per_bin = self._config[algorithm]['continuous_transition']['cm_per_bin']
            sigma = self._config[algorithm]['continuous_transition']['gaussian_std']

            self._continuous_state_transition = np.zeros(
                (num_states, num_states, num_bins, num_bins))
            for row_ind, row in enumerate(ctt):
                for col_ind, transition_type in enumerate(row):
                    self._continuous_state_transition[row_ind, col_ind] = (
                        transitions.CONTINUOUS_TRANSITIONS[transition_type](
                            self._arm_coords, cm_per_bin, sigma
                        )
                    )
        else:
            raise NotImplementedError(
                f"Cannot set up model for algorithm {config['algorithm']}"
            )

    def _init_params(self):
        """Initialize params that can be changed in the GUI"""

        self.p = {}
        self.p['algorithm'] = self._config['algorithm']
        self.p['num_occupancy_disp'] = self._config['display']['decoder']['occupancy']

    def compute_posterior(self, spike_arr):
        """Compute the posterior and likelihood for one time bin"""

        # update firing rates
        if spike_arr.shape[0] > 0:
            for data in spike_arr:
                # extract elec_grp_id, pos
                elec_grp_id = data[1]
                pos = data[2]
                bin_idx = self._pos_bin_struct.get_bin(pos)
                # do not need to apply no-animal condition because
                # it is impossible for spikes to be observed in
                # the gap regions
                self._firing_rate[elec_grp_id][bin_idx] += 1

        # likelihood contribution from no-spike probability
        self._likelihood = np.ones_like(self._occupancy)
        norm_occupancy = self._occupancy / np.nansum(self._occupancy)
        for elec_grp_id, fr in self._firing_rate.items():
            norm_fr = fr / fr.sum()
            lk_no_spike = np.exp(-self._dt * norm_fr / norm_occupancy)
            self._likelihood *= lk_no_spike
            self._likelihood /= np.nansum(self._likelihood)
            self._likelihood[~np.isfinite(self._likelihood)] = 0

        # at this point, there should be no nan's in the arrays

        # likelihood contribution from observed spikes
        if spike_arr.shape[0] > 0:
            for data in spike_arr:
                # can ignore dt factor since we normalize likelihood
                # anyway
                self._likelihood *= data[5:]
                self._likelihood /= self._likelihood.sum()

        self._prev_posterior = self._posterior

        if self.p['algorithm'] == 'clusterless_decoder':
            self._posterior = (
                self._likelihood[None, :] *
                (self._prev_posterior @ self._transmat)
            )
            self._posterior = utils.normalize_to_probability(
                self._posterior
            )
        elif self.p['algorithm'] == 'clusterless_classifier':
            num_states = self._posterior.shape[0]
            num_bins = self._likelihood.shape[0]
            prior = np.zeros((num_states, num_bins))

            for state_k in np.arange(num_states):
                for state_k_1 in np.arange(num_states):
                    prior[state_k] += (
                        self._discrete_state_transition[state_k_1, state_k] *
                        self._prev_posterior[state_k_1] @
                        self._continuous_state_transition[state_k_1, state_k]
                    )

            self._posterior = utils.normalize_to_probability(
                prior * self._likelihood
            )

        return self._posterior, self._likelihood

    def add_observation(self):
        """Raise an error because this method should not be
        called for this object"""

        raise ValueError(
            "add_observation() should not be called for this "
            "type of decoder"
        )

    def update_position(self, position, update_occupancy:bool):
        """Update the current position"""

        self._position = position

        if update_occupancy:

            bin_idx = self._pos_bin_struct.get_bin(self._position)
            self._occupancy[bin_idx] += 1
            utils.apply_no_anim_boundary(
                self._pos_bins, self._arm_coords, self._occupancy, np.nan)

            self._occupancy_ct += 1

            if self._occupancy_ct % self.p['num_occupancy_disp'] == 0:
                print(f"Number of decoder occupancy points: {self._occupancy_ct}")

        return self._occupancy

    def save_occupancy(self):
        """Save occupancy data"""

        filename = os.path.join(
            self._config['files']['output_dir'],
            f"{self._config['files']['prefix']}_" +
            f"decoder_rank_{self._rank}.occupancy.npz"
        )
        np.savez(
            filename,
            occupancy=self._occupancy,
            occupancy_ct=np.atleast_1d(self._occupancy_ct)
        )
        self.class_log.info(f"Saved occupancy to {filename}")

class DecoderManager(base.BinaryRecordBase, base.MessageHandler):
    """Manager class that handles MPI messsages and delegates computation
    of the clusterless posterior, among other functions"""

    def __init__(
        self, rank, config, send_interface, spike_interface,
        pos_interface, lfp_interface, pos_mapper
    ):

        algorithm = config['algorithm']
        if not algorithm in ('clusterless_decoder', 'clusterless_classifier'):
            raise ValueError(f"Unknown algorithm '{algorithm}'")
        state_labels = config[algorithm]['state_labels']

        num_bins = config['encoder']['position']['num_bins']
        dig = len(str(num_bins))
        n_arms = len(config['encoder']['position']['arm_coords'])

        pos_labels = [f'x{v:0{dig}d}_{l}' for l in state_labels for v in range(num_bins)]
        arm_labels = [f'arm{a}' for a in range(n_arms)]
        likelihood_labels = [f'x{v:0{dig}d}' for v in range(num_bins)]
        occupancy_labels = likelihood_labels

        # note: remove wall time! also changed position of arm labels!
        super().__init__(
            rank=rank,
            rec_ids=[
                binary_record.RecordIDs.DECODER_OUTPUT,
                binary_record.RecordIDs.LIKELIHOOD_OUTPUT,
                binary_record.RecordIDs.DECODER_MISSED_SPIKES,
                binary_record.RecordIDs.OCCUPANCY
            ],
            rec_labels=[
                ['bin_timestamp_l', 'bin_timestamp_r', 'velocity', 'mapped_pos',
                'raw_x', 'raw_y', 'raw_x2', 'raw_y2', 'x', 'y',
                'spike_count', 'task_state', 'cred_int_post', 'cred_int_lk',
                'dec_rank', 'dropped_spikes', 'duplicated_spikes', 'vel_thresh',
                'frozen_model'] +
                pos_labels + state_labels,
                ['bin_timestamp_l', 'bin_timestamp_r', 'mapped_pos', 'spike_count', 'dec_rank',
                 'vel_thresh', 'frozen_model'] +
                likelihood_labels,
                ['timestamp', 'elec_grp_id', 'real_bin', 'late_bin'],
                ['timestamp', 'raw_x', 'raw_y', 'raw_x2', 'raw_y2', 'x', 'y',
                 'segment', 'pos_on_seg', 'mapped_pos', 'velocity', 'dec_rank',
                 'vel_thresh', 'frozen_model'] +
                 occupancy_labels
            ],
            rec_formats=[
                'qqddddddddqqqqqqqd?' + 'd'*len(pos_labels) + 'd'*len(state_labels),
                'qqdqqd?' + 'd'*len(likelihood_labels),
                'qiii',
                'qddddddqdddqd?' + 'd'*len(occupancy_labels)
            ],
            send_interface=send_interface,
            manager_label='state'
        )

        self._config = config
        self._spike_interface = spike_interface
        self._pos_interface = pos_interface
        self._lfp_interface = lfp_interface

        if not isinstance(pos_mapper, base.PositionMapper):
            raise TypeError(f"Invalid 'pos_mapper' type {type(pos_mapper)}")
        self._pos_mapper = pos_mapper

        self._kinestimator = position.KinematicsEstimator(
            scale_factor=config['kinematics']['scale_factor'],
            dt=1/config['sampling_rate']['position'],
            xfilter=config['kinematics']['smoothing_filter'],
            yfilter=config['kinematics']['smoothing_filter'],
            speedfilter=config['kinematics']['smoothing_filter'],
        )

        # data messages sent to other processes
        self._posterior_msg = np.zeros(
            (1, ),
            dtype=messages.get_dtype(
                "Posterior", config=config
            )
        )
        self._vel_pos_msg = np.zeros(
            (1, ),
            dtype=messages.get_dtype("VelocityPosition")
        )
        self._dropped_spikes_msg = np.zeros(
            (1, ),
            dtype=messages.get_dtype("DroppedSpikes")
        )

        self._init_decoder()

        # timestamp, elec_grp_id, pos, cred_int, used, histogram
        self._spike_buf = np.zeros(
            (self._config['decoder']['bufsize'], num_bins+5)
        )
        self._sb_ind = 0
        self._dropped_spikes = 0
        self._duplicate_spikes = 0

        self._task_state = 1
        self._task_state_handler = taskstate.TaskStateHandler(
            self._config
        )
        self._save_early = True

        self._spike_msg_ct = 0

        self._pos_ct = 0
        self._pos_timestamp = -1
        self._current_pos = 0 # mapped position
        self._current_vel = 0
        self._raw_x = 0
        self._raw_y = 0
        self._raw_x2 = 0
        self._raw_y2 = 0
        self._x = 0
        self._y = 0

        self._times = {}
        self._times_ind = {}

        self._init_params()
        self._init_timings()
        self._set_up_trodes()

    def next_iter(self):
        """Run one iteration processing any available neural data"""

        spike_msg = self._spike_interface.receive()
        if spike_msg is not None:

            self._process_spike(spike_msg)

        timestamp = self._lfp_interface.receive()
        if timestamp is not None:
            # self.class_log.info(f"Got LFP timestamp {timestamp}")
            self._process_lfp_timestamp(timestamp)

        pos_msg = self._pos_interface.__next__()
        if pos_msg is not None:
            self._process_pos(pos_msg)


    def handle_message(self, msg, mpi_status):
        """Process a (non neural data) received MPI message"""

        if isinstance(msg, messages.BinaryRecordCreate):
            self.set_record_writer_from_message(msg)
        elif isinstance(msg, messages.StartRecordMessage):
            self.class_log.info("Starting records")
            self.start_record_writing()
        elif isinstance(msg, messages.ActivateDataStreams):
            self.class_log.info("Activating datastreams")
            self._pos_interface.activate()
        elif isinstance(msg, messages.TerminateSignal):
            rank = mpi_status.source
            self.class_log.info(f"Got terminate signal from rank {rank}")
            raise StopIteration()
        elif isinstance(msg, messages.VerifyStillAlive):
            self.send_interface.send_alive_message()
        elif isinstance(msg, messages.GuiEncodingModelParameters):
            self._update_gui_params(msg)
        else:
            self._class_log.warning(
                f"Received message of type {type(msg)} "
                f"from source: {mpi_status.source}, "
                f" tag: {mpi_status.tag}, ignoring"
            )

    def _update_gui_params(self, gui_msg):
        """Update parameters that be changed by the GUI"""

        self.class_log.info("Updating GUI decoder parameters")
        self.p['vel_thresh'] = gui_msg.encoding_velocity_threshold
        self.p['frozen_model'] = gui_msg.freeze_model

    def _init_decoder(self):
        """Set up object that will compute the clusterless decoding"""

        config = self._config
        rank = self.rank

        if config['algorithm'] in ('clusterless_decoder, clusterless_classifier'):
            self._decoder = ClusterlessDecoder(
                rank, config,
                position.PositionBinStruct(
                    config['encoder']['position']['lower'],
                    config['encoder']['position']['upper'],
                    config['encoder']['position']['num_bins']
                )
            )

    def _set_up_trodes(self):
        """Set up arrays used for tracking timing data for the
        electrode groups this object is handling"""

        trodes = self._config['decoder_assignment'][self.rank]
        for trode in trodes:
            self._init_timings(trode=trode)

    def _init_timings(self, *, trode=None):
        """Set up arrays used for tracking timing data"""

        if trode is None:
            dt = np.dtype([
                ('decoder_rank', '=i4'),
                ('bin_timestamp_l', '=i8'),
                ('bin_timestamp_r', '=i8'),
                ('t_start_post', '=i8'),
                ('t_end_post', '=i8')
            ])
            self._times['posterior'] = np.zeros(
                self.p['timings_bufsize'],
                dtype=dt
            )
            self._times_ind['posterior'] = 0
        else:
            dt = np.dtype([
                ('elec_grp_id', '=i4'),
                ('timestamp', '=i8'),
                ('t_decoder', '=i8'),
            ])
            self._times[trode] = np.zeros(
                self.p['timings_bufsize'],
                dtype=dt
            )
            self._times_ind[trode] = 0

    def _init_params(self):
        """Initialize parameters used by this object"""

        self.p = {}
        self.p['algorithm'] = self._config['algorithm']
        self.p['preloaded_model'] = self._config['preloaded_model']
        self.p['frozen_model'] = self._config['frozen_model']
        self.p['algorithm'] = self._config['algorithm']
        self.p['kinematics_sf'] = self._config['kinematics']['scale_factor']
        self.p['smooth_x'] = self._config['kinematics']['smooth_x']
        self.p['smooth_y'] = self._config['kinematics']['smooth_y']
        self.p['smooth_speed'] = self._config['kinematics']['smooth_speed']
        self.p['vel_thresh'] = self._config['encoder']['vel_thresh']
        self.p['cred_interval'] = self._config['cred_interval']['val']
        self.p['cred_int_max'] = self._config['cred_interval']['max_num']
        self.p['cred_int_bufsize'] = self._config['decoder']['cred_int_bufsize']
        self.p['timings_bufsize'] = self._config['decoder']['timings_bufsize']
        self.p['num_pos_points'] = self._config['decoder']['num_pos_points']
        self.p['num_spikes_disp'] = self._config['display']['decoder']['total_spikes']
        self.p['tbin_samples'] = self._config['decoder']['time_bin']['samples']
        self.p['tbin_delay_samples'] = self._config['decoder']['time_bin']['delay_samples']
        self.p['first_decoder_rank'] = self._config['rank']['decoders'][0]


    def _process_spike(self, spike_msg):
        """Process a spike message"""

        self._record_timings(
            spike_msg[0]['elec_grp_id'],
            spike_msg[0]['timestamp'],
            time.time_ns()
        )

        self._spike_buf[self._sb_ind, 0] = spike_msg[0]['timestamp']
        self._spike_buf[self._sb_ind, 1] = spike_msg[0]['elec_grp_id']
        self._spike_buf[self._sb_ind, 2] = spike_msg[0]['current_pos']
        self._spike_buf[self._sb_ind, 3] = spike_msg[0]['cred_int']
        self._spike_buf[self._sb_ind, 4] = 0
        self._spike_buf[self._sb_ind, 5:] = spike_msg[0]['hist']
        self._sb_ind = (self._sb_ind + 1) % self._spike_buf.shape[0]

        self._spike_msg_ct += 1

        # compute the dropped spikes percentage now since we are at the
        # head of the buffer (the index at which the next spike will be
        # stored)
        if self._sb_ind == 0:
            x = self._spike_buf.shape[0] - np.sum(self._spike_buf[:, 4]) # used
            self._dropped_spikes += int(x)
            pct = self._dropped_spikes/self._spike_msg_ct*100
            self.class_log.info(
                f"Dropped spikes: {self._dropped_spikes}, "
                f"Total: {self._spike_msg_ct}, ({pct:.4f} %)"
            )

            self._dropped_spikes_msg[0]['rank'] = self.rank
            self._dropped_spikes_msg[0]['pct'] = pct
            self.send_interface.send_dropped_spikes(
                self._config['rank']['gui'][0],
                self._dropped_spikes_msg
            )

        if self._spike_msg_ct % self.p['num_spikes_disp'] == 0:
            self.class_log.info(f"Received {self._spike_msg_ct} spikes so far")

    def _process_pos(self, pos_msg):
        """Process a position message"""

        if pos_msg.timestamp <= self._pos_timestamp:
            self.class_log.warning(
                f"Duplicate or backwards timestamp. New timestamp: {pos_msg.timestamp}, "
                f"Most recent timestamp: {self._pos_timestamp}"
            )
            return

        self._pos_timestamp = pos_msg.timestamp

        if self._pos_ct % self.p['num_pos_points'] == 0:

            self._task_state = self._task_state_handler.get_task_state(
                self._pos_timestamp
            )

        # calculate velocity using the midpoints
        xmid = (pos_msg.x + pos_msg.x2)/2
        ymid = (pos_msg.y + pos_msg.y2)/2
        xv, yv, self._current_vel = self._kinestimator.compute_kinematics(
            xmid, ymid,
            smooth_x=self.p['smooth_x'],
            smooth_y=self.p['smooth_y'],
            smooth_speed=self.p['smooth_speed']
        )

        self._x = xv / self.p['kinematics_sf']
        self._y = yv / self.p['kinematics_sf']

        # map position to linear coordinates
        self._current_pos = self._pos_mapper.map_position(pos_msg)

        self._raw_x = pos_msg.x
        self._raw_y = pos_msg.y
        self._raw_x2 = pos_msg.x2
        self._raw_y2 = pos_msg.y2

        #############################################################################################################
        # compute angle
        # No! Do in main process
        #############################################################################################################

        update_occupancy = self._is_training_epoch()
        occupancy = self._decoder.update_position(
            self._current_pos, update_occupancy
        )

        if self._task_state != 1 and self._save_early:
            # we also save decoder at the end of the program,
            # but we do it here as well just to be safe
            self._decoder.save_occupancy()
            self._save_early = False

        # write record
        self.write_record(
            binary_record.RecordIDs.OCCUPANCY,
            pos_msg.timestamp, pos_msg.x, pos_msg.y,
            pos_msg.x2, pos_msg.y2,
            self._x, self._y,
            pos_msg.segment,
            pos_msg.position, self._current_pos,
            self._current_vel, self.rank,
            self.p['vel_thresh'], self.p['frozen_model'],
            *occupancy
        )

        if self.rank == self.p['first_decoder_rank']:
            self._vel_pos_msg[0]['rank'] = self.rank
            self._vel_pos_msg[0]['timestamp'] = pos_msg.timestamp
            self._vel_pos_msg[0]['segment'] = pos_msg.segment
            self._vel_pos_msg[0]['raw_x'] = pos_msg.x
            self._vel_pos_msg[0]['raw_y'] = pos_msg.y
            self._vel_pos_msg[0]['raw_x2'] = pos_msg.x2
            self._vel_pos_msg[0]['raw_y2'] = pos_msg.y2
            self._vel_pos_msg[0]['mapped_pos'] = self._current_pos
            self._vel_pos_msg[0]['velocity'] = self._current_vel
            self.send_interface.send_velocity_position(
                self._config['rank']['supervisor'][0], self._vel_pos_msg
            )

        self._pos_ct += 1

    def _record_timings(self, trode, timestamp, t_decoder):
        """Record timing information"""

        ind = self._times_ind[trode]

        # expand timings array if necessary
        if ind == len(self._times[trode]):
            self._times[trode] = np.hstack((
                self._times[trode],
                np.zeros(
                    self.p['timings_bufsize'],
                    dtype=self._times[trode].dtype
                )
            ))

        # write to timings array
        tarr = self._times[trode]
        tarr[ind]['elec_grp_id'] = trode
        tarr[ind]['timestamp'] = timestamp
        tarr[ind]['t_decoder'] = t_decoder
        self._times_ind[trode] += 1

    def _time_posterior(
        self, bin_timestamp_l, bin_timestamp_r,
        t_start_post, t_end_post,
    ):
        """Record timing information about the posterior"""

        ind = self._times_ind['posterior']

        # expand timings array if necessary
        if ind == len(self._times['posterior']):
            self._times['posterior'] = np.hstack((
                self._times['posterior'],
                np.zeros(
                    self.p['timings_bufsize'],
                    dtype=self._times['posterior'].dtype
                )
            ))

        # write to timings array
        tarr = self._times['posterior']
        tarr[ind]['decoder_rank'] = self.rank
        tarr[ind]['bin_timestamp_l'] = bin_timestamp_l
        tarr[ind]['bin_timestamp_r'] = bin_timestamp_r
        tarr[ind]['t_start_post'] = t_start_post
        tarr[ind]['t_end_post'] = t_end_post
        self._times_ind['posterior'] += 1

    def _save_timings(self):
        """Save timing information"""

        filename = os.path.join(
            self._config['files']['output_dir'],
            f"{self._config['files']['prefix']}_decoder_rank_{self.rank}." +
            f"{self._config['files']['timing_postfix']}.npz"
        )
        data = self._times['posterior']
        ind = self._times_ind['posterior']
        np.savez(filename, timings=data[:ind])
        self.class_log.info(
            f"Wrote timings file for decoder rank {self.rank} to {filename}"
        )
        self._times.pop('posterior')
        self._times_ind.pop('posterior')

        for trode in self._times:
            filename = os.path.join(
                self._config['files']['output_dir'],
                f"{self._config['files']['prefix']}_decoder_trode_{trode}." +
                f"{self._config['files']['timing_postfix']}.npz"
            )
            data = self._times[trode]
            ind = self._times_ind[trode]
            np.savez(filename, timings=data[:ind])
            self.class_log.info(
                f"Wrote timings file for trode {trode} to {filename}"
            )


    def _is_training_epoch(self):
        """Determine whether or not we are currently in the model
        training phase"""

        res = (
            abs(self._current_vel) >= self.p['vel_thresh'] and
            self._task_state == 1 and
            not self.p['frozen_model']
        )
        return res

    def _process_lfp_timestamp(self, timestamp):
        """Process a new LFP timestamp by triggering an updated
        estimate of the posterior"""

        # these are default values. if there are relevant spikes
        # in the time bin of interest, these will be populated
        # accordingly
        enc_cred_intervals = np.zeros(self.p['cred_int_bufsize'], dtype=int)
        enc_argmaxes = np.zeros(self.p['cred_int_bufsize'], dtype=int)

        lb = int(timestamp - self.p['tbin_delay_samples'] - self.p['tbin_samples'])
        ub = int(timestamp - self.p['tbin_delay_samples'])
        spikes_in_bin_mask = np.logical_and(
            self._spike_buf[:, 0] >= lb,
            self._spike_buf[:, 0] < ub
        )

        if np.sum(spikes_in_bin_mask) > 0:

            # these spikes are being used. mark them with a 1
            self._spike_buf[spikes_in_bin_mask, 4] = 1

            spikes_before = np.atleast_2d(
                self._spike_buf[spikes_in_bin_mask]
            )

            unique_inds = self._get_unique(spikes_before[:, 0])
            spikes_after = np.atleast_2d(
                spikes_before[unique_inds]
            )

            num_before = len(spikes_before)
            num_after = len(spikes_after)
            if num_before != num_after:
                self._duplicate_spikes += (num_before - num_after)

            if num_after > 0:
                # Question: do we want credible interval array for only one time bin
                # or persistent?

                # check credible interval for each spike, if good add elec_grp_id to list.
                # main process will check for non-nan elements
                order = np.argsort(spikes_after[:, 0])
                ordered_spikes = spikes_after[order]
                for ii, data in enumerate(ordered_spikes):
                    if data[3] <= self.p['cred_int_max']:
                        enc_cred_intervals[ii % self.p['cred_int_bufsize']] = data[1]
                        enc_argmaxes[ii % self.p['cred_int_bufsize']] = np.argmax(data[5:])

            # Note: the decoder can automatically handle the no-spike case
            spikes_in_bin_count = num_after
            t0 = time.time_ns()
            posterior, likelihood = self._decoder.compute_posterior(
                spikes_after
            )
            t1 = time.time_ns()
            self._time_posterior(lb, ub, t0, t1)
        else:
            # no spikes in time bin. however the decoder can automatically
            # handle this case
            spikes_in_bin_count = 0
            t0 = time.time_ns()
            posterior, likelihood = self._decoder.compute_posterior(
                np.atleast_2d(self._spike_buf[spikes_in_bin_mask])
            )
            t1 = time.time_ns()
            self._time_posterior(lb, ub, t0, t1)

        # new method: rather than computing posterior replay target,
        # base, etc. here, have the stimulation decider do this.
        # that is where most of the customized stuff should go

        cred_int_post, cred_int_lk = self._compute_credible_interval(
            posterior, likelihood
        )

        # populate message data and send to main and gui
        self._posterior_msg[0]['rank'] = self.rank
        self._posterior_msg[0]['lfp_timestamp'] = timestamp
        self._posterior_msg[0]['bin_timestamp_l'] = lb
        self._posterior_msg[0]['bin_timestamp_r'] = ub
        self._posterior_msg[0]['posterior'] = posterior
        self._posterior_msg[0]['likelihood'] = likelihood
        self._posterior_msg[0]['velocity'] = self._current_vel
        self._posterior_msg[0]['cred_int_post'] = cred_int_post
        self._posterior_msg[0]['cred_int_lk'] = cred_int_lk
        self._posterior_msg[0]['enc_cred_intervals'] = enc_cred_intervals
        self._posterior_msg[0]['enc_argmaxes'] = enc_argmaxes
        self._posterior_msg[0]['spike_count'] = spikes_in_bin_count
        self.send_interface.send_posterior(
            self._config['rank']['supervisor'][0], self._posterior_msg
        )
        self.send_interface.send_posterior(
            self._config['rank']['gui'][0], self._posterior_msg
        )

        if self.p['algorithm'] == 'clusterless_classifier':
            state_prob = posterior.sum(axis=1)
        else:
            state_prob = np.ones(1)

        # write all records
        self.write_record(
            binary_record.RecordIDs.LIKELIHOOD_OUTPUT,
            lb, ub, self._current_pos, spikes_in_bin_count,
            self.rank, self.p['vel_thresh'], self.p['frozen_model'],
            *likelihood
        )

        self.write_record(
            binary_record.RecordIDs.DECODER_OUTPUT,
            lb, ub, self._current_vel, self._current_pos,
            self._raw_x, self._raw_y,
            self._raw_x2, self._raw_y2, self._x, self._y,
            spikes_in_bin_count, self._task_state,
            cred_int_post, cred_int_lk, self.rank,
            self._dropped_spikes, self._duplicate_spikes,
            self.p['vel_thresh'], self.p['frozen_model'],
            *posterior.flatten(), *state_prob
        )

    def _get_unique(self, spike_times):
        """Given an array of spike times, find out which ones are
        unique"""

        # remove duplicates and return view of array
        _, inds, counts = np.unique(
            spike_times, return_index=True, return_counts=True
        )
        unique_inds = np.atleast_1d(
            inds[np.argwhere(counts == 1).squeeze()]
        )
        return unique_inds

    def _compute_credible_interval(self, posterior, likelihood):
        """Compute credible interval for both the likelihood
        and posterior"""

        post = posterior.sum(axis=0)
        cs_post = np.cumsum(np.sort(post)[::-1])
        cred_int_post = np.searchsorted(cs_post, self.p['cred_interval']) + 1

        cs_lk = np.cumsum(np.sort(likelihood)[::-1])
        cred_int_lk = np.searchsorted(cs_lk, self.p['cred_interval']) + 1

        return cred_int_post, cred_int_lk

    def finalize(self):
        """Final method called before exiting the main data processing loop"""

        self._save_timings()
        self._pos_interface.deactivate()
        self._decoder.save_occupancy()
        self.stop_record_writing()

####################################################################################
# Processes
####################################################################################

class DecoderProcess(base.RealtimeProcess):
    """Top level object in decoder_process"""

    def __init__(self, comm, rank, config, pos_interface, pos_mapper):
        super().__init__(comm, rank, config)

        try:
            self._decoder_manager = DecoderManager(
                rank, config, DecoderMPISendInterface(comm, rank, config),
                SpikeRecvInterface(comm, rank, config), pos_interface,
                LFPTimeInterface(comm, rank, config), pos_mapper
            )
        except:
            self.class_log.exception("Exception in init!")

        self._mpi_recv = base.StandardMPIRecvInterface(
            comm, rank, config, messages.MPIMessageTag.COMMAND_MESSAGE,
            self._decoder_manager
        )

        self._gui_recv = base.StandardMPIRecvInterface(
            comm, rank, config, messages.MPIMessageTag.GUI_PARAMETERS,
            self._decoder_manager
        )

    def main_loop(self):
        """Main data processing loop"""

        try:
            self._decoder_manager.setup_mpi()
            while True:
                self._mpi_recv.receive()
                self._gui_recv.receive()
                self._decoder_manager.next_iter()

        except StopIteration:
            self.class_log.info("Exiting normally")
        except Exception as e:
            self.class_log.exception(
                "Decoder process exception occurred!"
            )

        self._decoder_manager.finalize()
        self.class_log.info("Exited main loop")
<|MERGE_RESOLUTION|>--- conflicted
+++ resolved
@@ -157,14 +157,7 @@
         self._init_params()
 
     def _load_model(self):
-<<<<<<< HEAD
         fname = os.path.join(
-=======
-        """Load previous clusterless decoding model"""
-
-        files = glob.glob(
-            os.path.join(
->>>>>>> 874af409
                 self._config['files']['saved_model_dir'],
                 f"{self._config['files']['saved_model_prefix']}*decoder_rank_{self._rank}.occupancy.npz"
             )
